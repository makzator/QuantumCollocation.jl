module Losses

export QuantumStateLoss
export QuantumStateLossGradient
export QuantumStateLossHessian

export structure

export geodesic_loss
export real_loss
export amplitude_loss
export quaternionic_loss
export iso_infidelity

using ..Utils
using ..QuantumLogic
using ..QubitSystems

using LinearAlgebra
using SparseArrays
using Symbolics

#
# loss functions
#


# TODO: renormalize vectors in place of abs
#       ⋅ penalize cost to remain near unit norm
#       ⋅ Σ α * (1 - ψ̃'ψ̃), α = 1e-3


struct QuantumStateLoss
    ls::Vector{Function}
    isodim::Int

    function QuantumStateLoss(sys::AbstractQubitSystem; loss=amplitude_loss)
        ls = [ψ̃ -> loss(ψ̃, sys.ψ̃goal[slice(i, sys.isodim)]) for i = 1:sys.nqstates]
        return new(ls, sys.isodim)
    end
end

function (qloss::QuantumStateLoss)(ψ̃::AbstractVector)
    loss = 0.0
    for (i, lⁱ) in enumerate(qloss.ls)
        loss += lⁱ(ψ̃[slice(i, qloss.isodim)])
    end
    return loss
end

struct QuantumStateLossGradient
    ∇ls::Vector{Function}
    isodim::Int

    function QuantumStateLossGradient(
        loss::QuantumStateLoss;
        simplify=true
    )
        Symbolics.@variables ψ̃[1:loss.isodim]
        ψ̃ = collect(ψ̃)
        ∇ls_symbs = [Symbolics.gradient(l(ψ̃), ψ̃; simplify=simplify) for l in loss.ls]
        ∇ls_exprs = [Symbolics.build_function(∇l, ψ̃) for ∇l in ∇ls_symbs]
        ∇ls = [eval(∇l_expr[1]) for ∇l_expr in ∇ls_exprs]
        return new(∇ls, loss.isodim)
    end
end

function (∇l::QuantumStateLossGradient)(ψ̃::AbstractVector)
    ∇ = similar(ψ̃)
    for (i, ∇lⁱ) in enumerate(∇l.∇ls)
        ψ̃ⁱ_slice = slice(i, ∇l.isodim)
        ∇[ψ̃ⁱ_slice] = ∇lⁱ(ψ̃[ψ̃ⁱ_slice])
    end
    return ∇
end

struct QuantumStateLossHessian
    ∇²ls::Vector{Function}
    ∇²l_structures::Vector{Vector{Tuple{Int, Int}}}
    isodim::Int

    function QuantumStateLossHessian(
        loss::QuantumStateLoss;
        simplify=true
    )

        Symbolics.@variables ψ̃[1:loss.isodim]
        ψ̃ = collect(ψ̃)

        ∇²l_symbs = [
            Symbolics.sparsehessian(
                l(ψ̃),
                ψ̃;
                simplify=simplify
            ) for l in loss.ls
        ]

        ∇²l_structures = []

        for ∇²l_symb in ∇²l_symbs
            K, J, _ = findnz(∇²l_symb)

            KJ = collect(zip(K, J))

            filter!(((k, j),) -> k ≤ j, KJ)

            push!(∇²l_structures, KJ)
        end

        ∇²l_exprs = [
            Symbolics.build_function(∇²l_symb, ψ̃)
                for ∇²l_symb in ∇²l_symbs
        ]

        ∇²ls = [eval(∇²l_expr[1]) for ∇²l_expr in ∇²l_exprs]

        return new(∇²ls, ∇²l_structures, loss.isodim)
    end
end

function structure(
    H::QuantumStateLossHessian,
    T::Int,
    vardim::Int
)
    H_structure = []
    T_offset = index(T, 0, vardim)
    for (i, KJⁱ) in enumerate(H.∇²l_structures)
        i_offset = index(i, 0, H.isodim)
        for kj in KJⁱ
            push!(H_structure, (T_offset + i_offset) .+ kj)
        end
    end
    return H_structure
end

function (H::QuantumStateLossHessian)(ψ̃::AbstractVector)
    Hs = []
    for (i, ∇²lⁱ) in enumerate(H.∇²ls)
        for (k, j) in H.∇²l_structures[i]
            ψ̃ⁱ = ψ̃[slice(i, H.isodim)]
            Hⁱᵏʲ = ∇²lⁱ(ψ̃ⁱ)[k, j]
            append!(Hs, Hⁱᵏʲ)
        end
    end
    return Hs
end

# loss functions

function geodesic_loss(ψ̃, ψ̃goal)
    ψ = iso_to_ket(ψ̃)
    ψgoal = iso_to_ket(ψ̃goal)
    amp = ψ'ψgoal
    return min(abs(1 - amp), abs(1 + amp))
end

function real_loss(ψ̃, ψ̃goal)
    ψ = iso_to_ket(ψ̃)
    ψgoal = iso_to_ket(ψ̃goal)
    amp = ψ'ψgoal
    return min(abs(1 - real(amp)), abs(1 + real(amp)))
end

function amplitude_loss(ψ̃, ψ̃goal)
    ψ = iso_to_ket(ψ̃)
    ψgoal = iso_to_ket(ψ̃goal)
    amp = ψ'ψgoal
    # return abs(1 - abs(real(amp)) + abs(imag(amp)))
    return abs(1 - abs2(amp))
end

<<<<<<< HEAD
<<<<<<< HEAD
function iso_infidelity(ψ̃, ψ̃f)
    ψ = iso_to_ket(ψ̃)
    ψf = iso_to_ket(ψ̃f)
    return 1 - abs2(ψ'ψf)
end

function quaternionic_loss(ψ̃, ψ̃f)
    return min(abs(1 - dot(ψ̃, ψ̃f)), abs(1 + dot(ψ̃, ψ̃f)))
=======
=======
>>>>>>> f9337fce
function quaternionic_loss(ψ̃, ψ̃goal)
    return min(
        abs(1 - dot(ψ̃, ψ̃goal)),
        abs(1 + dot(ψ̃, ψ̃goal))
    )
<<<<<<< HEAD
>>>>>>> f9337fce0a96c359ec24ad16007509c494bbc156
=======
>>>>>>> f9337fce
end

end<|MERGE_RESOLUTION|>--- conflicted
+++ resolved
@@ -170,8 +170,7 @@
     return abs(1 - abs2(amp))
 end
 
-<<<<<<< HEAD
-<<<<<<< HEAD
+
 function iso_infidelity(ψ̃, ψ̃f)
     ψ = iso_to_ket(ψ̃)
     ψf = iso_to_ket(ψ̃f)
@@ -180,18 +179,13 @@
 
 function quaternionic_loss(ψ̃, ψ̃f)
     return min(abs(1 - dot(ψ̃, ψ̃f)), abs(1 + dot(ψ̃, ψ̃f)))
-=======
-=======
->>>>>>> f9337fce
+
 function quaternionic_loss(ψ̃, ψ̃goal)
     return min(
         abs(1 - dot(ψ̃, ψ̃goal)),
         abs(1 + dot(ψ̃, ψ̃goal))
     )
-<<<<<<< HEAD
->>>>>>> f9337fce0a96c359ec24ad16007509c494bbc156
-=======
->>>>>>> f9337fce
+
 end
 
 end