module QubitSystems

export AbstractQubitSystem

export SingleQubitSystem
export MultiModeQubitSystem
export TransmonSystem
export TwoQubitSystem

using ..QuantumLogic

using LinearAlgebra
using HDF5

Im2 = [
    0 -1;
    1  0
]


G(H) = I(2) ⊗ imag(H) - Im2 ⊗ real(H)

abstract type AbstractQubitSystem end

struct SingleQubitSystem <: AbstractQubitSystem
    n_wfn_states::Int
    n_aug_states::Int
    nstates::Int
    nqstates::Int
    isodim::Int
    augdim::Int
    vardim::Int
    ncontrols::Int
    control_order::Int
    G_drift::Matrix{Float64}
    G_drives::Vector{Matrix{Float64}}
    ψ̃1::Vector{Float64}
    ψ̃goal::Vector{Float64}
    gate::Union{Symbol, Nothing}
    ∫a::Bool
end

function SingleQubitSystem(
    H_drift::Matrix,
    H_drive::Union{Matrix{T}, Vector{Matrix{T}}},
    gate::Union{Symbol, Nothing},
    ψ1::Union{Vector{C}, Vector{Vector{C}}};
    ψf=nothing,
    control_order=2,
    ∫a = true
) where {C <: Number, T <: Number}

    if isa(ψ1, Vector{C})
        nqstates = 1
        isodim = 2 * length(ψ1)
        if isnothing(ψf)
            ψ̃goal = ket_to_iso(apply(gate, ψ1))
        else
            ψ̃goal = ket_to_iso(ψf)
        end
        ψ̃1 = ket_to_iso(ψ1)
    else
        nqstates = length(ψ1)
        isodim = 2 * length(ψ1[1])
        if isnothing(ψf)
            ψ̃goal = vcat(ket_to_iso.(apply.(gate, ψ1))...)
        else
            @assert isa(ψf, Vector{Vector{C}})
            ψ̃goal = vcat(ket_to_iso.(ψf)...)
        end
        ψ̃1 = vcat(ket_to_iso.(ψ1)...)
    end

    G_drift = G(H_drift)

    if isa(H_drive, Matrix{T})
        ncontrols = 1
        G_drive = [G(H_drive)]
    else
        ncontrols = length(H_drive)
        G_drive = G.(H_drive)
    end

    augdim = control_order + ∫a

    n_wfn_states = nqstates * isodim
    n_aug_states = ncontrols * augdim

    nstates = n_wfn_states + n_aug_states

    vardim = nstates + ncontrols

    return SingleQubitSystem(
        n_wfn_states,
        n_aug_states,
        nstates,
        nqstates,
        isodim,
        augdim,
        vardim,
        ncontrols,
        control_order,
        G_drift,
        G_drive,
        ψ̃1,
        ψ̃goal,
        gate,
        ∫a
    )
end

function SingleQubitSystem(
    H_drift::Matrix,
    H_drive::Union{Matrix{C}, Vector{Matrix{C}}},
    ψ1::Union{Vector{C}, Vector{Vector{C}}},
    ψf::Union{Vector{C}, Vector{Vector{C}}};
    kwargs...
) where C <: Number
    return SingleQubitSystem(
        H_drift,
        H_drive,
        nothing,
        ψ1;
        ψf=ψf,
        kwargs...
    )
end


#
# Multi-mode Qubit System
#

struct MultiModeQubitSystem <: AbstractQubitSystem
    ncontrols::Int
    nqstates::Int
    nstates::Int
    n_wfn_states::Int
    n_aug_states::Int
    isodim::Int
    augdim::Int
    vardim::Int
    control_order::Int
    G_drift::Matrix{Float64}
    G_drives::Vector{Matrix{Float64}}
    ψ̃1::Vector{Float64}
    ψ̃goal::Vector{Float64}
    ∫a::Bool
end

function MultiModeQubitSystem(
    H_drift::Matrix,
    H_drives::Vector{Matrix{C}} where C,
    ψ1::Vector,
    ψgoal::Vector;
    control_order=2,
    ∫a = false
)
    isodim = 2 * length(ψ1)

    ψ̃1 = ket_to_iso(ψ1)
    ψ̃goal = ket_to_iso(ψgoal)

    G_drift = G(H_drift)

    ncontrols = length(H_drives)

    G_drives = G.(H_drives)

    nqstates = 1

    n_wfn_states = nqstates * isodim

    augdim = control_order + ∫a

    n_aug_states = ncontrols * augdim

    nstates = n_wfn_states + n_aug_states

    vardim = nstates + ncontrols

    return MultiModeQubitSystem(
        ncontrols,
        nqstates,
        nstates,
        n_wfn_states,
        n_aug_states,
        isodim,
        augdim,
        vardim,
        control_order,
        G_drift,
        G_drives,
        ψ̃1,
        ψ̃goal,
        ∫a
    )
end

function MultiModeQubitSystem(
    hf_path::String;
    return_data=false,
    kwargs...
)
    h5open(hf_path, "r") do hf

        H_drift = hf["H_drift"][:, :]

        H_drives = [
            copy(transpose(hf["H_drives"][:, :, i]))
                for i = 1:size(hf["H_drives"], 3)
        ]

        ψ1 = vcat(transpose(hf["psi1"][:, :])...)
        ψf = vcat(transpose(hf["psif"][:, :])...)

        system = MultiModeQubitSystem(
            H_drift,
            H_drives,
            ψ1,
            ψf;
            kwargs...
        )

        if return_data

            data = Dict()

            controls = copy(transpose(hf["controls"][:, :]))
            data["controls"] = controls

            ts = hf["tlist"][:]
            data["T"] = length(ts)
            data["Δt"] = ts[2] - ts[1]

            return system, data
        else
            return system
        end
    end
end

struct TransmonSystem <: AbstractQubitSystem
    n_wfn_states::Int
    n_aug_states::Int
    nstates::Int
    nqstates::Int
    isodim::Int
    augdim::Int
    vardim::Int
    ncontrols::Int
    control_order::Int
    G_drift::Matrix{Float64}
    G_drives::Vector{Matrix{Float64}}
    ψ̃1::Vector{Float64}
    ψ̃goal::Vector{Float64}
    ∫a::Bool
end

function TransmonSystem(;
    levels::Int,
    rotating_frame::Bool,
    ω::Float64,
    α::Float64,
    ψ1::Union{Vector{C}, Vector{Vector{C}}},
    ψf::Union{Vector{C}, Vector{Vector{C}}},
    control_order = 2,
    ∫a = false
) where C <: Number
    # if it is just one state
    if isa(ψ1, Vector{C})
        nqstates = 1
        isodim = 2 * length(ψ1)
        ψ̃goal = ket_to_iso(ψf)
        ψ̃1 = ket_to_iso(ψ1)
    # otherwise it is multiple states and we are defining a (partial) isometry
    else
        nqstates = length(ψ1)
        isodim = 2 * length(ψ1[1])
        @assert isa(ψf, Vector{Vector{C}})
        # takes care of real-to-complex isomorphism and stacks the states
        ψ̃goal = vcat(ket_to_iso.(ψf)...)
        ψ̃1 = vcat(ket_to_iso.(ψ1)...)
    end

    if rotating_frame
        H_drift = α/2 * quad(levels)
    else
        H_drift = ω * number(levels) + α/2 * quad(levels)
    end

    G_drift = G(H_drift)

    ncontrols = 2

    H_drive = [create(levels) + annihilate(levels),
              1im * (create(levels) - annihilate(levels))]
    G_drive = G.(H_drive)


    augdim = control_order + ∫a

    n_wfn_states = nqstates * isodim
    n_aug_states = ncontrols * augdim

    nstates = n_wfn_states + n_aug_states

    vardim = nstates + ncontrols

    return TransmonSystem(
        n_wfn_states,
        n_aug_states,
        nstates,
        nqstates,
        isodim,
        augdim,
        vardim,
        ncontrols,
        control_order,
        G_drift,
        G_drive,
        ψ̃1,
        ψ̃goal,
        ∫a
    )
end


struct TwoQubitSystem <: AbstractQubitSystem
    n_wfn_states::Int
    n_aug_states::Int
    nstates::Int
    nqstates::Int
    isodim::Int
    augdim::Int
    vardim::Int
    ncontrols::Int
    control_order::Int
    G_drift::Matrix{Float64}
    G_drives::Vector{Matrix{Float64}}
    ψ̃1::Vector{Float64}
    ψ̃goal::Vector{Float64}
    ∫a::Bool
end

function TwoQubitSystem(;
    H_drift::Matrix, 
    H_drive::Union{Matrix{T}, Vector{Matrix{T}}},
    ψ1::Union{Vector{C}, Vector{Vector{C}}},
    ψf::Union{Vector{C}, Vector{Vector{C}}},
    control_order = 2,
    ∫a = false
) where {C <: Number, T <: Number}
    if isa(ψ1, Vector{C})
        nqstates = 1
        isodim = 2 * length(ψ1)
        ψ̃goal = ket_to_iso(ψf)
        ψ̃1 = ket_to_iso(ψ1)
    else
        nqstates = length(ψ1)
        isodim = 2 * length(ψ1[1])
        @assert isa(ψf, Vector{Vector{C}})
        # takes care of real-to-complex isomorphism and stacks the states
        ψ̃goal = vcat(ket_to_iso.(ψf)...)
        ψ̃1 = vcat(ket_to_iso.(ψ1)...)
    end

<<<<<<< HEAD
=======
    ncontrols = 2

    # H_drift = -(ω1/2 + gcouple)*kron(GATES[:Z], I(2)) -
    #            (ω2/2 + gcouple)*kron(I(2), GATES[:Z]) +
    #            gcouple*kron(GATES[:Z], GATES[:Z])

    # H_drift = J*kron(GATES[:Z], GATES[:Z])
    H_drift = zeros(4,4) #ω1/2 * kron(GATES[:Z], I(2)) + ω2/2 * kron(I(2), GATES[:Z])
>>>>>>> 4e65456a
    G_drift = G(H_drift)

    if isa(H_drive, Matrix{T})
        ncontrols = 1
        G_drive = [G(H_drive)]
    else
        ncontrols = length(H_drive)
        G_drive = G.(H_drive)
    end

    augdim = control_order + ∫a

    n_wfn_states = nqstates * isodim
    n_aug_states = ncontrols * augdim

    nstates = n_wfn_states + n_aug_states

    vardim = nstates + ncontrols

    return TwoQubitSystem(
        n_wfn_states,
        n_aug_states,
        nstates,
        nqstates,
        isodim,
        augdim,
        vardim,
        ncontrols,
        control_order,
        G_drift,
        G_drive,
        ψ̃1,
        ψ̃goal,
        ∫a
    )

end

end<|MERGE_RESOLUTION|>--- conflicted
+++ resolved
@@ -365,8 +365,6 @@
         ψ̃1 = vcat(ket_to_iso.(ψ1)...)
     end
 
-<<<<<<< HEAD
-=======
     ncontrols = 2
 
     # H_drift = -(ω1/2 + gcouple)*kron(GATES[:Z], I(2)) -
@@ -375,7 +373,6 @@
 
     # H_drift = J*kron(GATES[:Z], GATES[:Z])
     H_drift = zeros(4,4) #ω1/2 * kron(GATES[:Z], I(2)) + ω2/2 * kron(I(2), GATES[:Z])
->>>>>>> 4e65456a
     G_drift = G(H_drift)
 
     if isa(H_drive, Matrix{T})
