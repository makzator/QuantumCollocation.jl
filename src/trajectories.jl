--- conflicted
+++ resolved
@@ -185,32 +185,11 @@
     push!(states, [sys.ψ̃1; zeros(sys.n_aug_states)])
 
     for t = 2:T-1
-<<<<<<< HEAD
-        # state1 = normalize([1. - t/T, 0, 0, 0, -t/T, 0])
-        # #print(state1)
-        # state2 = normalize([0, 1 - t/T, 0, -t/T, 0, 0])
-        # wfns = vcat(state1, state2)
-        x = vcat(system.ψ̃1...)
-        y = vcat(system.ψ̃goal...)
-        #linear interpolation
-        #wfns = x + (y-x)*t/T
-        wfns = 2*rand(system.n_wfn_states) .- 1
-        augs = randn(system.n_aug_states)
-        state = [wfns; augs]
-        push!(states, state)
-    end
-    push!(states, [system.ψ̃goal; zeros(system.n_aug_states)])
-
-    actions = [[0.1*randn(system.ncontrols) for t = 1:T-1]..., zeros(system.ncontrols)]
-    
-    #actions = [[zeros(system.ncontrols) for t = 1:T-1]..., zeros(system.ncontrols)]
-=======
         wfns = Ψ̃[t]
         augs = σ * randn(sys.n_aug_states)
         x = [wfns; augs]
         push!(states, x)
     end
->>>>>>> 4e65456a
 
     push!(states, [ψ̃goal; zeros(sys.n_aug_states)])
 
@@ -280,7 +259,6 @@
     i = 1,
     components = nothing
 )
-<<<<<<< HEAD
     if isnothing(components)
         pops = [abs2.(iso_to_ket(traj.states[t][slice(i, sys.isodim)])) for t = 1:traj.T]
     else
@@ -292,18 +270,6 @@
 
 
 pop_matrix(args...; kwargs...) = hcat(pop_components(args...; kwargs...)...)
-=======
-    pops = [
-        abs2.(iso_to_ket(traj.states[t][slice(i, sys.isodim)]))
-            for t = 1:traj.T
-    ]
-    return pops
-end
-
-pop_matrix(args...; kwargs...) =
-    hcat(pop_components(args...; kwargs...)...)
-
->>>>>>> 4e65456a
 # get the second final state
 function final_state2(
     traj::Trajectory,
