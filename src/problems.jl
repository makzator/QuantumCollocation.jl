--- conflicted
+++ resolved
@@ -205,7 +205,6 @@
 end
 
 
-<<<<<<< HEAD
 function QubitProblem(
     system::MultiModeQubitSystem,
     T::Int;
@@ -332,8 +331,6 @@
 end
 
 
-=======
->>>>>>> 4e65456a
 function initialize_trajectory!(
     prob::QubitProblem,
     traj::Trajectory
