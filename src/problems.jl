module Problems

export QubitProblem
export MinTimeProblem

export solve!
export initialize_trajectory!
export update_traj_data!
export get_traj_data

using ..Utils
using ..Integrators
using ..Losses
using ..QubitSystems
using ..Trajectories
using ..NLMOI
using ..Evaluators
using ..IpoptOptions
using ..Constraints

using Ipopt
using Libdl
using MathOptInterface
const MOI = MathOptInterface


#
# qubit problem
#

struct QubitProblem
    system::AbstractQubitSystem
    evaluator::QubitEvaluator
    variables::Vector{MOI.VariableIndex}
    optimizer::Ipopt.Optimizer
    trajectory::Trajectory
    T::Int
    Δt::Float64
    total_vars::Int
    total_states::Int
    total_dynamics::Int
end

# function QubitProblem(mmsys::MultiModeQubitSystem; kwargs...)
#     T = length(mmsys.ts)
#     Δt = mmsys.ts[2] - mmsys.ts[1]
#     return QubitProblem(mmsys, T; Δt=Δt, kwargs...)
# end

function QubitProblem(system::AbstractQubitSystem, init_traj::Trajectory; kwargs...)
    return QubitProblem(system, init_traj.T; init_traj=init_traj, kwargs...)
end

function QubitProblem(
    system::AbstractQubitSystem,
    T::Int;
    integrator=:FourthOrderPade,
<<<<<<< HEAD
    loss=amplitude_loss,
    Δt=0.01,
    Q=200.0,
    R=0.1,
    eval_hessian=true,
    pin_first_qstate=true,
    a_bound=1.0,
    init_traj=Trajectory(system, Δt, T),
    options=Options(),
)

    if getfield(options, :linear_solver) == "pardiso" &&
        !Sys.isapple()

        Libdl.dlopen("/usr/lib/liblapack.so.3", RTLD_GLOBAL)
        Libdl.dlopen("/usr/lib/libomp.so", RTLD_GLOBAL)
    end

    optimizer = Ipopt.Optimizer()

    # set Ipopt optimizer options
    for name in fieldnames(typeof(options))
        optimizer.options[String(name)] = getfield(options, name)
    end

    total_vars = system.vardim * T
    total_dynamics = system.nstates * (T - 1)
    total_states = system.nstates * T

    variables = MOI.add_variables(optimizer, total_vars)

    # TODO: this is super hacky, I know; it should be fixed
    # subtype(::Type{Type{T}}) where T <: AbstractQuantumIntegrator = T
    # integrator = subtype(integrator)

    evaluator = QubitEvaluator(
        system,
        integrator,
        loss,
        eval_hessian,
        T, Δt,
        Q, R
    )

    cons = AbstractConstraint[]

    # initial quantum state constraints: ψ̃(t=1) = ψ̃1
    ψ1_con = EqualityConstraint(
        1,
        1:system.n_wfn_states,
        system.ψ̃1,
        system.vardim
    )
    push!(cons, ψ1_con)

    # pin first qstate to be equal to analytic solution
    if pin_first_qstate
        pin_con = EqualityConstraint(
            T,
            1:system.isodim,
            system.ψ̃goal[1:system.isodim],
            system.vardim
        )
        push!(cons, pin_con)
    end

    # initial a(t = 1) constraints: ∫a, a, da = 0
    aug1_con = EqualityConstraint(
        1,
        system.n_wfn_states .+ (1:system.n_aug_states),
        0.0,
        system.vardim
    )
    push!(cons, aug1_con)

    # final a(t = T) constraints: ∫a, a, da = 0
    augT_con = EqualityConstraint(
        T,
        system.n_wfn_states .+ (1:system.n_aug_states),
        0.0,
        system.vardim
    )
    push!(cons, augT_con)


    # bound |a(t)| < a_bound
    a_bound_con = BoundsConstraint(
        2:T-1,
        system.n_wfn_states + system.ncontrols .+
            (1:system.ncontrols),
        a_bound,
        system.vardim
    )
    push!(cons, a_bound_con)

    # TODO: fix constraints: a_bounds not working

    optimizer = constrain(optimizer, variables, cons)

    dynamics_constraints = fill(MOI.NLPBoundsPair(0.0, 0.0), total_dynamics)

    block_data = MOI.NLPBlockData(dynamics_constraints, evaluator, true)

    MOI.set(optimizer, MOI.NLPBlock(), block_data)
    MOI.set(optimizer, MOI.ObjectiveSense(), MOI.MIN_SENSE)

    return QubitProblem(
        system,
        evaluator,
        variables,
        optimizer,
        init_traj,
        T,
        Δt,
        total_vars,
        total_states,
        total_dynamics,
    )
end


function QubitProblem(
    system::TransmonSystem,
    T::Int;
    integrator=pade_schroedinger,
=======
>>>>>>> f9337fce
    loss=amplitude_loss,
    Δt=0.01,
    Q=200.0,
    R=0.1,
    eval_hessian=true,
    pin_first_qstate=true,
    a_bound=1.0,
    init_traj=Trajectory(system, Δt, T),
    options=Options(),
)

    if getfield(options, :linear_solver) == "pardiso" &&
        !Sys.isapple()

        Libdl.dlopen("/usr/lib/liblapack.so.3", RTLD_GLOBAL)
        Libdl.dlopen("/usr/lib/libomp.so", RTLD_GLOBAL)
    end

    optimizer = Ipopt.Optimizer()

    # set Ipopt optimizer options
    for name in fieldnames(typeof(options))
        optimizer.options[String(name)] = getfield(options, name)
    end

    total_vars = system.vardim * T
    total_dynamics = system.nstates * (T - 1)
    total_states = system.nstates * T

    variables = MOI.add_variables(optimizer, total_vars)

    # TODO: this is super hacky, I know; it should be fixed
    # subtype(::Type{Type{T}}) where T <: AbstractQuantumIntegrator = T
    # integrator = subtype(integrator)

    evaluator = QubitEvaluator(
        system,
        integrator,
        loss,
        eval_hessian,
        T, Δt,
        Q, R
    )

    cons = AbstractConstraint[]

    # initial quantum state constraints: ψ̃(t=1) = ψ̃1
    ψ1_con = EqualityConstraint(
        1,
        1:system.n_wfn_states,
        system.ψ̃1,
        system.vardim
    )
    push!(cons, ψ1_con)

    # pin first qstate to be equal to analytic solution
    if pin_first_qstate
        pin_con = EqualityConstraint(
            T,
            1:system.isodim,
            system.ψ̃goal[1:system.isodim],
            system.vardim
        )
        push!(cons, pin_con)
    end

    # initial a(t = 1) constraints: ∫a, a, da = 0
    aug1_con = EqualityConstraint(
        1,
        system.n_wfn_states .+ (1:system.n_aug_states),
        0.0,
        system.vardim
    )
    push!(cons, aug1_con)

    # final a(t = T) constraints: ∫a, a, da = 0
    augT_con = EqualityConstraint(
        T,
        system.n_wfn_states .+ (1:system.n_aug_states),
        0.0,
        system.vardim
    )
    push!(cons, augT_con)


    # bound |a(t)| < a_bound
    a_bound_con = BoundsConstraint(
        2:T-1,
<<<<<<< HEAD
        system.n_wfn_states .+ (1:system.ncontrols),
=======
        system.n_wfn_states + system.ncontrols .+
            (1:system.ncontrols),
>>>>>>> f9337fce
        a_bound,
        system.vardim
    )
    push!(cons, a_bound_con)

    # TODO: fix constraints: a_bounds not working

    optimizer = constrain(optimizer, variables, cons)

    dynamics_constraints = fill(MOI.NLPBoundsPair(0.0, 0.0), total_dynamics)

    block_data = MOI.NLPBlockData(dynamics_constraints, evaluator, true)

    MOI.set(optimizer, MOI.NLPBlock(), block_data)
    MOI.set(optimizer, MOI.ObjectiveSense(), MOI.MIN_SENSE)

    return QubitProblem(
        system,
        evaluator,
        variables,
        optimizer,
        init_traj,
        T,
        Δt,
        total_vars,
        total_states,
        total_dynamics,
    )
end


function QubitProblem(
    system::MultiModeQubitSystem,
    T::Int;
    integrator=pade_schroedinger,
    loss=amplitude_loss,
    Δt=0.01,
    Q=0.0,
    Qf=200.0,
    R=0.1,
    eval_hessian=false,
    pin_first_qstate=true,
    a_bound=1.0,
    init_traj=Trajectory(system, Δt, T),
    options=Options(),
)

    if getfield(options, :linear_solver) == "pardiso"
        Libdl.dlopen("/usr/lib/liblapack.so.3", RTLD_GLOBAL)
        Libdl.dlopen("/usr/lib/libomp.so", RTLD_GLOBAL)
    end

    optimizer = Ipopt.Optimizer()

    # set Ipopt optimizer options
    for name in fieldnames(typeof(options))
        optimizer.options[String(name)] = getfield(options, name)
    end

    total_vars = system.vardim * T
    total_dynamics = system.nstates * (T - 1)
    total_states = system.nstates * T

    variables = MOI.add_variables(optimizer, total_vars)

    evaluator = QubitEvaluator(
        system,
        integrator,
        loss,
        eval_hessian,
        T, Δt,
        Q, Qf, R
    )

    cons = AbstractConstraint[]

    # initial quantum state constraints: ψ̃(t=1) = ψ̃1
    ψ1_con = EqualityConstraint(
        1,
        1:system.n_wfn_states,
        system.ψ̃1,
        system.vardim
    )
    push!(cons, ψ1_con)

    # pin first qstate to be equal to analytic solution
    if pin_first_qstate
        pin_con = EqualityConstraint(
            T,
            1:system.isodim,
            system.ψ̃f[1:system.isodim],
            system.vardim
        )
        push!(cons, pin_con)
    end

    # initial a(t = 1) constraints: ∫a, a, da = 0
    aug1_con = EqualityConstraint(
        1,
        system.n_wfn_states .+ (1:system.n_aug_states),
        0.0,
        system.vardim
    )
    push!(cons, aug1_con)

    # final a(t = T) constraints: ∫a, a, da = 0
    augT_con = EqualityConstraint(
        T,
        system.n_wfn_states .+ (1:system.n_aug_states),
        0.0,
        system.vardim
    )
    push!(cons, augT_con)


    # bound |a(t)| < a_bound
    a_bound_con = BoundsConstraint(
        2:T-1,
        system.n_wfn_states .+ (1:system.ncontrols),
        a_bound,
        system.vardim
    )
    push!(cons, a_bound_con)

    constrain!(optimizer, variables, cons)

    dynamics_constraints = fill(MOI.NLPBoundsPair(0.0, 0.0), total_dynamics)

    block_data = MOI.NLPBlockData(dynamics_constraints, evaluator, true)

    MOI.set(optimizer, MOI.NLPBlock(), block_data)
    MOI.set(optimizer, MOI.ObjectiveSense(), MOI.MIN_SENSE)

    return QubitProblem(
        system,
        evaluator,
        variables,
        optimizer,
        init_traj,
        T,
        Δt,
        total_vars,
        total_states,
        total_dynamics,
    )
end


function initialize_trajectory!(prob::QubitProblem, traj::Trajectory)
    for (t, x, u) in zip(1:prob.T, traj.states, traj.actions)
        MOI.set(
            prob.optimizer,
            MOI.VariablePrimalStart(),
            prob.variables[slice(t, prob.system.vardim)],
            [x; u]
        )
    end
end

initialize_trajectory!(prob) = initialize_trajectory!(prob, prob.trajectory)

@views function update_traj_data!(prob::QubitProblem)
    z = MOI.get(
        prob.optimizer,
        MOI.VariablePrimal(),
        prob.variables
    )

    xs = [
        z[slice(t, 1, prob.system.nstates, prob.system.vardim)]
            for t = 1:prob.T
    ]
    us = [
        z[
            slice(
                t,
                prob.system.nstates + 1,
                prob.system.vardim,
                prob.system.vardim
            )
        ] for t = 1:prob.T
    ]

    prob.trajectory.states .= xs
    prob.trajectory.actions .= us
end

function solve!(prob::QubitProblem; init_traj=prob.trajectory)
    initialize_trajectory!(prob, init_traj)
    MOI.optimize!(prob.optimizer)
    update_traj_data!(prob)
end


#
# min time problem
#

struct MinTimeProblem
    subprob::QubitProblem
    evaluator::MinTimeEvaluator
    variables::Vector{MOI.VariableIndex}
    optimizer::Ipopt.Optimizer
    T::Int
end

function MinTimeProblem(
    system::AbstractQubitSystem,
    T::Int;
    Rᵤ=0.001,
    Rₛ=0.001,
    integrator=FourthOrderPade,
    eval_hessian=false,
    bound_a=true,
    a_bound=1.0,
    min_time_options=Options(),
    kwargs...
)

    optimizer = Ipopt.Optimizer()

    # set Ipopt optimizer options
    for name in fieldnames(typeof(min_time_options))
        optimizer.options[String(name)] = getfield(min_time_options, name)
    end

    total_vars = system.vardim * T
    total_dynamics = system.nstates * (T - 1)

    # set up sub problem
    subprob = QubitProblem(
        system,
        T;
        integrator=integrator,
        eval_hessian=eval_hessian,
        bound_a=bound_a,
        a_bound=a_bound,
        kwargs...
    )

    # build min time evaluator
    evaluator = MinTimeEvaluator(
        subprob.system,
        integrator,
        T,
        Rᵤ,
        Rₛ,
        eval_hessian
    )

    variables = MOI.add_variables(optimizer, total_vars + T - 1)

    # initial quantum state constraints: ψ̃(t=1) = ψ̃1
    for i = 1:system.n_wfn_states
        MOI.add_constraints(
            optimizer,
            variables[i],
            MOI.EqualTo(system.ψ̃1[i])
        )
    end

    # initial a(t = 1 * Δt) constraints: ∫a, a, da = 0
    for i = 1:system.n_aug_states
        MOI.add_constraints(
            optimizer,
            variables[system.n_wfn_states + i],
            MOI.EqualTo(0.0)
        )
    end

    # final a(t = T * Δt) constraints: ∫a, a, da = 0
    for i = 1:system.n_aug_states
        MOI.add_constraints(
            optimizer,
            variables[index(T, system.n_wfn_states + i, system.vardim + 1)],
            MOI.EqualTo(0.0)
        )
    end

    # constraints on Δtₜs
    for t = 1:T-1
        idx = index(t, system.vardim + 1)

        MOI.add_constraints(
            optimizer,
            variables[idx],
            MOI.GreaterThan(0.1 * subprob.Δt)
        )

        MOI.add_constraints(
            optimizer,
            variables[idx],
            MOI.LessThan(2.0 * subprob.Δt)
        )
    end

    # bound |a(t)| < a_bound
    if bound_a
        for t = 2:T-1
            for k = 1:system.ncontrols

                idx = index(
                    t,
                    system.n_wfn_states + system.ncontrols + k,
                    system.vardim + 1
                )

                MOI.add_constraints(
                    optimizer,
                    variables[idx],
                    MOI.LessThan(a_bound)
                )

                MOI.add_constraints(
                    optimizer,
                    variables[idx],
                    MOI.GreaterThan(-a_bound)
                )

            end
        end
    end

    dynamics_constraints = [
        MOI.NLPBoundsPair(0.0, 0.0) for _ = 1:total_dynamics
    ]

    block_data = MOI.NLPBlockData(dynamics_constraints, evaluator, true)

    MOI.set(optimizer, MOI.NLPBlock(), block_data)
    MOI.set(optimizer, MOI.ObjectiveSense(), MOI.MIN_SENSE)

    return MinTimeProblem(
        subprob,
        evaluator,
        variables,
        optimizer,
        T,
    )
end

function initialize_trajectory!(prob::MinTimeProblem, traj::Trajectory)
    vardim = prob.subprob.system.vardim
    Δt = prob.subprob.Δt
    for (t, x, u) in zip(1:prob.T, traj.states, traj.actions)
        MOI.set(
            prob.optimizer,
            MOI.VariablePrimalStart(),
            prob.variables[slice(t, t != prob.T ? vardim + 1 : vardim)],
            t != prob.T ? [x; u; Δt] : [x; u]
        )
    end
end

function initialize_trajectory!(prob::MinTimeProblem)
    initialize_trajectory!(prob, prob.subprob.trajectory)
end

@views function update_traj_data!(prob::MinTimeProblem)
    vardim = prob.subprob.system.vardim
    nstates = prob.subprob.system.nstates
    z = MOI.get(prob.optimizer, MOI.VariablePrimal(), prob.variables)
    xs = [z[slice(t, 1, nstates, vardim + 1)] for t = 1:prob.T]
    us = [z[slice(t, nstates + 1, vardim, vardim + 1)] for t = 1:prob.T]
    Δts = [0.0; [z[index(t, vardim + 1)] for t = 1:prob.T-1]]
    prob.subprob.trajectory.states .= xs
    prob.subprob.trajectory.actions .= us
    prob.subprob.trajectory.times .= cumsum(Δts)
end


function solve!(prob::MinTimeProblem)
    solve!(prob.subprob)

    init_traj = prob.subprob.trajectory

    initialize_trajectory!(prob, init_traj)

    # constrain end points to match subprob solution
    for j = 1:prob.subprob.system.n_wfn_states
        MOI.add_constraint(
            prob.optimizer,
            prob.variables[index(prob.T, j, prob.subprob.system.vardim + 1)],
            MOI.EqualTo(init_traj.states[end][j])
        )
    end

    MOI.optimize!(prob.optimizer)
    update_traj_data!(prob)
end



end<|MERGE_RESOLUTION|>--- conflicted
+++ resolved
@@ -55,7 +55,6 @@
     system::AbstractQubitSystem,
     T::Int;
     integrator=:FourthOrderPade,
-<<<<<<< HEAD
     loss=amplitude_loss,
     Δt=0.01,
     Q=200.0,
@@ -146,137 +145,6 @@
         2:T-1,
         system.n_wfn_states + system.ncontrols .+
             (1:system.ncontrols),
-        a_bound,
-        system.vardim
-    )
-    push!(cons, a_bound_con)
-
-    # TODO: fix constraints: a_bounds not working
-
-    optimizer = constrain(optimizer, variables, cons)
-
-    dynamics_constraints = fill(MOI.NLPBoundsPair(0.0, 0.0), total_dynamics)
-
-    block_data = MOI.NLPBlockData(dynamics_constraints, evaluator, true)
-
-    MOI.set(optimizer, MOI.NLPBlock(), block_data)
-    MOI.set(optimizer, MOI.ObjectiveSense(), MOI.MIN_SENSE)
-
-    return QubitProblem(
-        system,
-        evaluator,
-        variables,
-        optimizer,
-        init_traj,
-        T,
-        Δt,
-        total_vars,
-        total_states,
-        total_dynamics,
-    )
-end
-
-
-function QubitProblem(
-    system::TransmonSystem,
-    T::Int;
-    integrator=pade_schroedinger,
-=======
->>>>>>> f9337fce
-    loss=amplitude_loss,
-    Δt=0.01,
-    Q=200.0,
-    R=0.1,
-    eval_hessian=true,
-    pin_first_qstate=true,
-    a_bound=1.0,
-    init_traj=Trajectory(system, Δt, T),
-    options=Options(),
-)
-
-    if getfield(options, :linear_solver) == "pardiso" &&
-        !Sys.isapple()
-
-        Libdl.dlopen("/usr/lib/liblapack.so.3", RTLD_GLOBAL)
-        Libdl.dlopen("/usr/lib/libomp.so", RTLD_GLOBAL)
-    end
-
-    optimizer = Ipopt.Optimizer()
-
-    # set Ipopt optimizer options
-    for name in fieldnames(typeof(options))
-        optimizer.options[String(name)] = getfield(options, name)
-    end
-
-    total_vars = system.vardim * T
-    total_dynamics = system.nstates * (T - 1)
-    total_states = system.nstates * T
-
-    variables = MOI.add_variables(optimizer, total_vars)
-
-    # TODO: this is super hacky, I know; it should be fixed
-    # subtype(::Type{Type{T}}) where T <: AbstractQuantumIntegrator = T
-    # integrator = subtype(integrator)
-
-    evaluator = QubitEvaluator(
-        system,
-        integrator,
-        loss,
-        eval_hessian,
-        T, Δt,
-        Q, R
-    )
-
-    cons = AbstractConstraint[]
-
-    # initial quantum state constraints: ψ̃(t=1) = ψ̃1
-    ψ1_con = EqualityConstraint(
-        1,
-        1:system.n_wfn_states,
-        system.ψ̃1,
-        system.vardim
-    )
-    push!(cons, ψ1_con)
-
-    # pin first qstate to be equal to analytic solution
-    if pin_first_qstate
-        pin_con = EqualityConstraint(
-            T,
-            1:system.isodim,
-            system.ψ̃goal[1:system.isodim],
-            system.vardim
-        )
-        push!(cons, pin_con)
-    end
-
-    # initial a(t = 1) constraints: ∫a, a, da = 0
-    aug1_con = EqualityConstraint(
-        1,
-        system.n_wfn_states .+ (1:system.n_aug_states),
-        0.0,
-        system.vardim
-    )
-    push!(cons, aug1_con)
-
-    # final a(t = T) constraints: ∫a, a, da = 0
-    augT_con = EqualityConstraint(
-        T,
-        system.n_wfn_states .+ (1:system.n_aug_states),
-        0.0,
-        system.vardim
-    )
-    push!(cons, augT_con)
-
-
-    # bound |a(t)| < a_bound
-    a_bound_con = BoundsConstraint(
-        2:T-1,
-<<<<<<< HEAD
-        system.n_wfn_states .+ (1:system.ncontrols),
-=======
-        system.n_wfn_states + system.ncontrols .+
-            (1:system.ncontrols),
->>>>>>> f9337fce
         a_bound,
         system.vardim
     )
