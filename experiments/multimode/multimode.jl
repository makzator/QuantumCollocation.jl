--- conflicted
+++ resolved
@@ -41,7 +41,6 @@
 
 qubit_a_bounds = [0.018 * 2π, 0.018 * 2π]
 
-<<<<<<< HEAD
 cavity_a_bounds = fill(0.03, length(H_drives) - 2)
 
 a_bounds = [qubit_a_bounds; cavity_a_bounds]
@@ -69,27 +68,7 @@
 # resolves         = parse(Int,     ARGS[5])
 # pin_first_qstate = parse(Bool,    ARGS[6])
 # phase_flip       = parse(Bool,    ARGS[7])
-=======
-cavity_a_bounds = fill(0.03, 2)
 
-a_bounds = [qubit_a_bounds; cavity_a_bounds]
-
-T = parse(Int, ARGS[1])
-Δt = parse(Float64, ARGS[2])
-R = parse(Float64, ARGS[3])
-iter = parse(Int, ARGS[4])
-pin_first_qstate = parse(Bool, ARGS[5])
-phase = parse(Float64, ARGS[6])
-
-system = QuantumSystem(
-    H_drift,
-    H_drives,
-    ψ1 = ψ1,
-    ψf = ψf,
-    control_bounds = a_bounds,
-    phase = phase
-)
->>>>>>> 208b81e2
 
 options = Options(
     max_iter = iter,
@@ -134,15 +113,8 @@
         experiment * resolve,
         data_dir
     )
-<<<<<<< HEAD
     plot_multimode(prob.system, prob.trajectory, plot_path)
     solve!(prob, save_path=save_path)
     plot_multimode(prob.system, prob.trajectory, plot_path)
     global prob = load_prob(save_path)
-=======
-    plot_multimode(system, prob.trajectory, plot_path)
-    solve!(prob, save=true, path=data_path)
-    plot_multimode(system, prob.trajectory, plot_path)
-    global prob = load_object(data_path)
->>>>>>> 208b81e2
 end