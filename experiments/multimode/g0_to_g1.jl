# WDIR = joinpath(@__DIR__, "../../")
using QubitControl
using HDF5

hf_path = "notebooks/g0_to_g1_multimode_sys_data.h5"

<<<<<<< HEAD
system = QuantumSystem(hf_path)
=======
sys = MultiModeQubitSystem(hf_path)
>>>>>>> 5b19aeab

T = parse(Int, ARGS[1])
Δt = parse(Float64, ARGS[2])
R = parse(Float64, ARGS[3])
iter = parse(Int, ARGS[4])
pin_first_qstate = parse(Bool, ARGS[5])
phase_flip = parse(Bool, ARGS[6])

options = Options(
    max_iter = iter,
    max_cpu_time = 100000.0,
)

# bounds on controls

qubit_a_bounds = [0.018 * 2π, 0.018 * 2π]

cavity_a_bounds = fill(0.03, sys.ncontrols - 2)

a_bounds = [qubit_a_bounds; cavity_a_bounds]

<<<<<<< HEAD
prob = QuantumControlProblem(
    system,
=======
u_bounds = BoundsConstraint(
    1:T,
    sys.n_wfn_states .+
    slice(sys.∫a + 1 + sys.control_order, sys.ncontrols),
    0.0001,
    sys.vardim
)

prob = QubitProblem(
    sys,
>>>>>>> 5b19aeab
    T;
    Δt=Δt,
    R=R,
    a_bound=a_bounds,
    phase_flip=phase_flip,
    pin_first_qstate=pin_first_qstate,
    options=options
)

plot_path = "plots/multimode/fixed_time/no_guess/g0_to_g1_T_$(T)_dt_$(Δt)_R_$(R)_iter_$(iter)" * (pin_first_qstate ? "_pinned" : "") * (phase_flip ? "_phase_flip" : "") * ".png"

plot_multimode_qubit(sys, prob.trajectory, plot_path)

save_path = "data/multimode/fixed_time/no_guess/g0_to_g1_T_$(T)_dt_$(Δt)_R_$(R)_iter_$(iter)" * (pin_first_qstate ? "_pinned" : "") * (phase_flip ? "_phase_flip" : "") * ".h5"

solve!(prob, save=true, path=save_path)

plot_multimode_qubit(sys, prob.trajectory, plot_path)<|MERGE_RESOLUTION|>--- conflicted
+++ resolved
@@ -4,11 +4,14 @@
 
 hf_path = "notebooks/g0_to_g1_multimode_sys_data.h5"
 
-<<<<<<< HEAD
-system = QuantumSystem(hf_path)
-=======
-sys = MultiModeQubitSystem(hf_path)
->>>>>>> 5b19aeab
+system = QuantumSystem(hf_path, control_bounds = a_bounds)
+# bounds on controls
+
+qubit_a_bounds = [0.018 * 2π, 0.018 * 2π]
+
+cavity_a_bounds = fill(0.03, sys.ncontrols - 2)
+
+a_bounds = [qubit_a_bounds; cavity_a_bounds]
 
 T = parse(Int, ARGS[1])
 Δt = parse(Float64, ARGS[2])
@@ -22,18 +25,6 @@
     max_cpu_time = 100000.0,
 )
 
-# bounds on controls
-
-qubit_a_bounds = [0.018 * 2π, 0.018 * 2π]
-
-cavity_a_bounds = fill(0.03, sys.ncontrols - 2)
-
-a_bounds = [qubit_a_bounds; cavity_a_bounds]
-
-<<<<<<< HEAD
-prob = QuantumControlProblem(
-    system,
-=======
 u_bounds = BoundsConstraint(
     1:T,
     sys.n_wfn_states .+
@@ -42,9 +33,8 @@
     sys.vardim
 )
 
-prob = QubitProblem(
-    sys,
->>>>>>> 5b19aeab
+prob = QuantumControlProblem(
+    system,
     T;
     Δt=Δt,
     R=R,
